#[cfg(feature = "enable-serde")]
use serde::{Deserialize, Serialize};

/// Controls which experimental features will be enabled.
/// Features usually have a corresponding [WebAssembly proposal].
///
/// [WebAssembly proposal]: https://github.com/WebAssembly/proposals
#[derive(Clone, Debug, Eq, PartialEq)]
#[cfg_attr(feature = "enable-serde", derive(Serialize, Deserialize))]
pub struct Features {
    /// Threads proposal should be enabled
    pub threads: bool,
    /// Reference Types proposal should be enabled
    pub reference_types: bool,
    /// SIMD proposal should be enabled
    pub simd: bool,
    /// Bulk Memory proposal should be enabled
    pub bulk_memory: bool,
    /// Multi Value proposal should be enabled
    pub multi_value: bool,
    /// Tail call proposal should be enabled
    pub tail_call: bool,
    /// Module Linking proposal should be enabled
    pub module_linking: bool,
    /// Multi Memory proposal should be enabled
    pub multi_memory: bool,
    /// 64-bit Memory proposal should be enabled
    pub memory64: bool,
<<<<<<< HEAD
    /// Wasm exceptions should be enabled
=======
    /// Wasm exceptions proposal should be enabled
>>>>>>> fd3373a9
    pub exceptions: bool,
}

impl Features {
    /// Create a new feature
    pub fn new() -> Self {
        Self {
            threads: false,
            // We may not want to have reference types on by default, but we do
            // at least during development
            reference_types: true,
            simd: false,
            // Bulk Memory should be on by default
            bulk_memory: true,
            // Multivalue should be on by default
            multi_value: true,
            tail_call: false,
            module_linking: false,
            multi_memory: false,
            memory64: false,
            exceptions: false,
        }
    }

    /// Configures whether the WebAssembly threads proposal will be enabled.
    ///
    /// The [WebAssembly threads proposal][threads] is not currently fully
    /// standardized and is undergoing development. Support for this feature can
    /// be enabled through this method for appropriate WebAssembly modules.
    ///
    /// This feature gates items such as shared memories and atomic
    /// instructions.
    ///
    /// This is `false` by default.
    ///
    /// [threads]: https://github.com/webassembly/threads
    pub fn threads(&mut self, enable: bool) -> &mut Self {
        self.threads = enable;
        self
    }

    /// Configures whether the WebAssembly reference types proposal will be
    /// enabled.
    ///
    /// The [WebAssembly reference types proposal][proposal] is not currently
    /// fully standardized and is undergoing development. Support for this
    /// feature can be enabled through this method for appropriate WebAssembly
    /// modules.
    ///
    /// This feature gates items such as the `externref` type and multiple tables
    /// being in a module. Note that enabling the reference types feature will
    /// also enable the bulk memory feature.
    ///
    /// This is `false` by default.
    ///
    /// [proposal]: https://github.com/webassembly/reference-types
    pub fn reference_types(&mut self, enable: bool) -> &mut Self {
        self.reference_types = enable;
        // The reference types proposal depends on the bulk memory proposal
        if enable {
            self.bulk_memory(true);
        }
        self
    }

    /// Configures whether the WebAssembly SIMD proposal will be
    /// enabled.
    ///
    /// The [WebAssembly SIMD proposal][proposal] is not currently
    /// fully standardized and is undergoing development. Support for this
    /// feature can be enabled through this method for appropriate WebAssembly
    /// modules.
    ///
    /// This feature gates items such as the `v128` type and all of its
    /// operators being in a module.
    ///
    /// This is `false` by default.
    ///
    /// [proposal]: https://github.com/webassembly/simd
    pub fn simd(&mut self, enable: bool) -> &mut Self {
        self.simd = enable;
        self
    }

    /// Configures whether the WebAssembly bulk memory operations proposal will
    /// be enabled.
    ///
    /// The [WebAssembly bulk memory operations proposal][proposal] is not
    /// currently fully standardized and is undergoing development.
    /// Support for this feature can be enabled through this method for
    /// appropriate WebAssembly modules.
    ///
    /// This feature gates items such as the `memory.copy` instruction, passive
    /// data/table segments, etc, being in a module.
    ///
    /// This is `false` by default.
    ///
    /// [proposal]: https://github.com/webassembly/bulk-memory-operations
    pub fn bulk_memory(&mut self, enable: bool) -> &mut Self {
        self.bulk_memory = enable;
        // In case is false, we disable both threads and reference types
        // since they both depend on bulk memory
        if !enable {
            self.reference_types(false);
        }
        self
    }

    /// Configures whether the WebAssembly multi-value proposal will
    /// be enabled.
    ///
    /// The [WebAssembly multi-value proposal][proposal] is not
    /// currently fully standardized and is undergoing development.
    /// Support for this feature can be enabled through this method for
    /// appropriate WebAssembly modules.
    ///
    /// This feature gates functions and blocks returning multiple values in a
    /// module, for example.
    ///
    /// This is `false` by default.
    ///
    /// [proposal]: https://github.com/webassembly/multi-value
    pub fn multi_value(&mut self, enable: bool) -> &mut Self {
        self.multi_value = enable;
        self
    }

    /// Configures whether the WebAssembly tail-call proposal will
    /// be enabled.
    ///
    /// The [WebAssembly tail-call proposal][proposal] is not
    /// currently fully standardized and is undergoing development.
    /// Support for this feature can be enabled through this method for
    /// appropriate WebAssembly modules.
    ///
    /// This feature gates tail-call functions in WebAssembly.
    ///
    /// This is `false` by default.
    ///
    /// [proposal]: https://github.com/webassembly/tail-call
    pub fn tail_call(&mut self, enable: bool) -> &mut Self {
        self.tail_call = enable;
        self
    }

    /// Configures whether the WebAssembly tail-call proposal will
    /// be enabled.
    ///
    /// The [WebAssembly tail-call proposal][proposal] is not
    /// currently fully standardized and is undergoing development.
    /// Support for this feature can be enabled through this method for
    /// appropriate WebAssembly modules.
    ///
    /// This feature allows WebAssembly modules to define, import and
    /// export modules and instances.
    ///
    /// This is `false` by default.
    ///
    /// [proposal]: https://github.com/webassembly/module-linking
    pub fn module_linking(&mut self, enable: bool) -> &mut Self {
        self.module_linking = enable;
        self
    }

    /// Configures whether the WebAssembly multi-memory proposal will
    /// be enabled.
    ///
    /// The [WebAssembly multi-memory proposal][proposal] is not
    /// currently fully standardized and is undergoing development.
    /// Support for this feature can be enabled through this method for
    /// appropriate WebAssembly modules.
    ///
    /// This feature adds the ability to use multiple memories within a
    /// single Wasm module.
    ///
    /// This is `false` by default.
    ///
    /// [proposal]: https://github.com/WebAssembly/multi-memory
    pub fn multi_memory(&mut self, enable: bool) -> &mut Self {
        self.multi_memory = enable;
        self
    }

    /// Configures whether the WebAssembly 64-bit memory proposal will
    /// be enabled.
    ///
    /// The [WebAssembly 64-bit memory proposal][proposal] is not
    /// currently fully standardized and is undergoing development.
    /// Support for this feature can be enabled through this method for
    /// appropriate WebAssembly modules.
    ///
    /// This feature gates support for linear memory of sizes larger than
    /// 2^32 bits.
    ///
    /// This is `false` by default.
    ///
    /// [proposal]: https://github.com/WebAssembly/memory64
    pub fn memory64(&mut self, enable: bool) -> &mut Self {
        self.memory64 = enable;
        self
    }
}

impl Default for Features {
    fn default() -> Self {
        Self::new()
    }
}

#[cfg(test)]
mod test_features {
    use super::*;
    #[test]
    fn default_features() {
        let default = Features::default();
        assert_eq!(
            default,
            Features {
                threads: false,
                reference_types: false,
                simd: false,
                bulk_memory: true,
                multi_value: true,
                tail_call: false,
                module_linking: false,
                multi_memory: false,
                memory64: false,
                exceptions: false,
            }
        );
    }

    #[test]
    fn enable_threads() {
        let mut features = Features::new();
        features.bulk_memory(false).threads(true);

        assert!(features.threads);
    }

    #[test]
    fn enable_reference_types() {
        let mut features = Features::new();
        features.bulk_memory(false).reference_types(true);
        assert!(features.reference_types);
        assert!(features.bulk_memory);
    }

    #[test]
    fn enable_simd() {
        let mut features = Features::new();
        features.simd(true);
        assert!(features.simd);
    }

    #[test]
    fn enable_multi_value() {
        let mut features = Features::new();
        features.multi_value(true);
        assert!(features.multi_value);
    }

    #[test]
    fn enable_bulk_memory() {
        let mut features = Features::new();
        features.bulk_memory(true);
        assert!(features.bulk_memory);
    }

    #[test]
    fn disable_bulk_memory() {
        let mut features = Features::new();
        features
            .threads(true)
            .reference_types(true)
            .bulk_memory(false);
        assert!(!features.bulk_memory);
        assert!(!features.reference_types);
    }

    #[test]
    fn enable_tail_call() {
        let mut features = Features::new();
        features.tail_call(true);
        assert!(features.tail_call);
    }

    #[test]
    fn enable_module_linking() {
        let mut features = Features::new();
        features.module_linking(true);
        assert!(features.module_linking);
    }

    #[test]
    fn enable_multi_memory() {
        let mut features = Features::new();
        features.multi_memory(true);
        assert!(features.multi_memory);
    }

    #[test]
    fn enable_memory64() {
        let mut features = Features::new();
        features.memory64(true);
        assert!(features.memory64);
    }
}<|MERGE_RESOLUTION|>--- conflicted
+++ resolved
@@ -26,11 +26,7 @@
     pub multi_memory: bool,
     /// 64-bit Memory proposal should be enabled
     pub memory64: bool,
-<<<<<<< HEAD
-    /// Wasm exceptions should be enabled
-=======
     /// Wasm exceptions proposal should be enabled
->>>>>>> fd3373a9
     pub exceptions: bool,
 }
 
