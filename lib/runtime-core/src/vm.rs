//! The runtime vm module contains data structures and helper functions used during runtime to
//! execute wasm instance functions.
pub use crate::backing::{ImportBacking, LocalBacking, INTERNALS_SIZE};
use crate::{
    error::CallResult,
    instance::call_func_with_index_inner,
    memory::{Memory, MemoryType},
    module::{ModuleInfo, ModuleInner},
    sig_registry::SigRegistry,
    structures::TypedIndex,
    types::{LocalOrImport, MemoryIndex, TableIndex, Value},
    vmcalls,
};
use std::{
    cell::UnsafeCell,
    ffi::c_void,
    mem,
    ptr::{self, NonNull},
    sync::atomic::{AtomicUsize, Ordering},
    sync::Once,
};

use std::collections::HashMap;

/// The context of the currently running WebAssembly instance.
///
/// This is implicitly passed to every WebAssembly function.
/// Since this is per-instance, each field has a statically
/// (as in after compiling the wasm) known size, so no
/// runtime checks are necessary.
///
/// While the runtime currently just passes this around
/// as the first, implicit parameter of every function,
/// it may someday be pinned to a register (especially
/// on arm, which has a ton of registers) to reduce
/// register shuffling.
#[derive(Debug)]
#[repr(C)]
pub struct Ctx {
    // `internal` must be the first field of `Ctx`.
    /// InternalCtx data field
    pub internal: InternalCtx,

    pub(crate) local_functions: *const *const Func,

    /// These are pointers to things that are known to be owned
    /// by the owning `Instance`.
    pub local_backing: *mut LocalBacking,
    /// Mutable pointer to import data
    pub import_backing: *mut ImportBacking,
    /// Const pointer to module inner data
    pub module: *const ModuleInner,

    /// This is intended to be user-supplied, per-instance
    /// contextual data. There are currently some issue with it,
    /// notably that it cannot be set before running the `start`
    /// function in a WebAssembly module.
    ///
    /// [#219](https://github.com/wasmerio/wasmer/pull/219) fixes that
    /// issue, as well as allowing the user to have *per-function*
    /// context, instead of just per-instance.
    pub data: *mut c_void,

    /// If there's a function set in this field, it gets called
    /// when the context is destructed, e.g. when an `Instance`
    /// is dropped.
    pub data_finalizer: Option<fn(data: *mut c_void)>,
}

/// When an instance context is destructed, we're calling its `data_finalizer`
/// In order avoid leaking resources.
///
/// Implementing the `data_finalizer` function is the responsibility of the `wasmer` end-user.
///
/// See test: `test_data_finalizer` as an example
impl Drop for Ctx {
    fn drop(&mut self) {
        if let Some(ref finalizer) = self.data_finalizer {
            finalizer(self.data);
        }
    }
}

/// The internal context of the currently running WebAssembly instance.
///
///
#[doc(hidden)]
#[derive(Debug)]
#[repr(C)]
pub struct InternalCtx {
    /// A pointer to an array of locally-defined memories, indexed by `MemoryIndex`.
    pub memories: *mut *mut LocalMemory,

    /// A pointer to an array of locally-defined tables, indexed by `TableIndex`.
    pub tables: *mut *mut LocalTable,

    /// A pointer to an array of locally-defined globals, indexed by `GlobalIndex`.
    pub globals: *mut *mut LocalGlobal,

    /// A pointer to an array of imported memories, indexed by `MemoryIndex`,
    pub imported_memories: *mut *mut LocalMemory,

    /// A pointer to an array of imported tables, indexed by `TableIndex`.
    pub imported_tables: *mut *mut LocalTable,

    /// A pointer to an array of imported globals, indexed by `GlobalIndex`.
    pub imported_globals: *mut *mut LocalGlobal,

    /// A pointer to an array of imported functions, indexed by `FuncIndex`.
    pub imported_funcs: *mut ImportedFunc,

    /// A pointer to an array of signature ids. Conceptually, this maps
    /// from a static, module-local signature id to a runtime-global
    /// signature id. This is used to allow call-indirect to other
    /// modules safely.
    pub dynamic_sigindices: *const SigId,

    /// Const pointer to Intrinsics.
    pub intrinsics: *const Intrinsics,

    /// Stack lower bound.
    pub stack_lower_bound: *mut u8,

    /// Mutable pointer to memory base.
    pub memory_base: *mut u8,
    /// Memory bound.
    pub memory_bound: usize,

    /// Mutable pointer to internal fields.
    pub internals: *mut [u64; INTERNALS_SIZE], // TODO: Make this dynamic?

    /// Interrupt signal mem.
    pub interrupt_signal_mem: *mut u8,
}

static INTERNAL_FIELDS: AtomicUsize = AtomicUsize::new(0);

/// An internal field.
pub struct InternalField {
    /// Init once field.
    init: Once,
    /// Inner field.
    inner: UnsafeCell<usize>,
}

unsafe impl Send for InternalField {}
unsafe impl Sync for InternalField {}

impl InternalField {
    /// Allocate and return an `InternalField`.
    pub const fn allocate() -> InternalField {
        InternalField {
            init: Once::new(),
            inner: UnsafeCell::new(::std::usize::MAX),
        }
    }

    /// Get the index of this `InternalField`.
    pub fn index(&self) -> usize {
        let inner: *mut usize = self.inner.get();
        self.init.call_once(|| {
            let idx = INTERNAL_FIELDS.fetch_add(1, Ordering::SeqCst);
            if idx >= INTERNALS_SIZE {
                INTERNAL_FIELDS.fetch_sub(1, Ordering::SeqCst);
                panic!("at most {} internal fields are supported", INTERNALS_SIZE);
            } else {
                unsafe {
                    *inner = idx;
                }
            }
        });
        unsafe { *inner }
    }
}

/// A container for VM instrinsic functions
#[repr(C)]
pub struct Intrinsics {
    /// Const pointer to memory grow `Func`.
    pub memory_grow: *const Func,
    /// Const pointer to memory size `Func`.
    pub memory_size: *const Func,
    /*pub memory_grow: unsafe extern "C" fn(
        ctx: &mut Ctx,
        memory_index: usize,
        delta: Pages,
    ) -> i32,
    pub memory_size: unsafe extern "C" fn(
        ctx: &Ctx,
        memory_index: usize,
    ) -> Pages,*/
}

unsafe impl Send for Intrinsics {}
unsafe impl Sync for Intrinsics {}

impl Intrinsics {
    /// Memory grow offset
    #[allow(clippy::erasing_op)]
    pub fn offset_memory_grow() -> u8 {
        (0 * ::std::mem::size_of::<usize>()) as u8
    }
    /// Memory size offset
    pub fn offset_memory_size() -> u8 {
        (1 * ::std::mem::size_of::<usize>()) as u8
    }
}

/// Local static memory intrinsics
pub static INTRINSICS_LOCAL_STATIC_MEMORY: Intrinsics = Intrinsics {
    memory_grow: vmcalls::local_static_memory_grow as _,
    memory_size: vmcalls::local_static_memory_size as _,
};
/// Local dynamic memory intrinsics
pub static INTRINSICS_LOCAL_DYNAMIC_MEMORY: Intrinsics = Intrinsics {
    memory_grow: vmcalls::local_dynamic_memory_grow as _,
    memory_size: vmcalls::local_dynamic_memory_size as _,
};
/// Imported static memory intrinsics
pub static INTRINSICS_IMPORTED_STATIC_MEMORY: Intrinsics = Intrinsics {
    memory_grow: vmcalls::imported_static_memory_grow as _,
    memory_size: vmcalls::imported_static_memory_size as _,
};
/// Imported dynamic memory intrinsics
pub static INTRINSICS_IMPORTED_DYNAMIC_MEMORY: Intrinsics = Intrinsics {
    memory_grow: vmcalls::imported_dynamic_memory_grow as _,
    memory_size: vmcalls::imported_dynamic_memory_size as _,
};

fn get_intrinsics_for_module(m: &ModuleInfo) -> *const Intrinsics {
    if m.memories.len() == 0 && m.imported_memories.len() == 0 {
        ::std::ptr::null()
    } else {
        match MemoryIndex::new(0).local_or_import(m) {
            LocalOrImport::Local(local_mem_index) => {
                let mem_desc = &m.memories[local_mem_index];
                match mem_desc.memory_type() {
                    MemoryType::Dynamic => &INTRINSICS_LOCAL_DYNAMIC_MEMORY,
                    MemoryType::Static => &INTRINSICS_LOCAL_STATIC_MEMORY,
                    MemoryType::SharedStatic => &INTRINSICS_LOCAL_STATIC_MEMORY,
                }
            }
            LocalOrImport::Import(import_mem_index) => {
                let mem_desc = &m.imported_memories[import_mem_index].1;
                match mem_desc.memory_type() {
                    MemoryType::Dynamic => &INTRINSICS_IMPORTED_DYNAMIC_MEMORY,
                    MemoryType::Static => &INTRINSICS_IMPORTED_STATIC_MEMORY,
                    MemoryType::SharedStatic => &INTRINSICS_IMPORTED_STATIC_MEMORY,
                }
            }
        }
    }
}

#[cfg(all(unix, target_arch = "x86_64"))]
fn get_interrupt_signal_mem() -> *mut u8 {
    unsafe { crate::fault::get_wasm_interrupt_signal_mem() }
}

#[cfg(not(all(unix, target_arch = "x86_64")))]
fn get_interrupt_signal_mem() -> *mut u8 {
    static mut REGION: u64 = 0;
    unsafe { &mut REGION as *mut u64 as *mut u8 }
}

impl Ctx {
    #[doc(hidden)]
    pub unsafe fn new(
        local_backing: &mut LocalBacking,
        import_backing: &mut ImportBacking,
        module: &ModuleInner,
    ) -> Self {
        let (mem_base, mem_bound): (*mut u8, usize) =
            if module.info.memories.len() == 0 && module.info.imported_memories.len() == 0 {
                (::std::ptr::null_mut(), 0)
            } else {
                let mem = match MemoryIndex::new(0).local_or_import(&module.info) {
                    LocalOrImport::Local(index) => local_backing.vm_memories[index],
                    LocalOrImport::Import(index) => import_backing.vm_memories[index],
                };
                ((*mem).base, (*mem).bound)
            };
        Self {
            internal: InternalCtx {
                memories: local_backing.vm_memories.as_mut_ptr(),
                tables: local_backing.vm_tables.as_mut_ptr(),
                globals: local_backing.vm_globals.as_mut_ptr(),

                imported_memories: import_backing.vm_memories.as_mut_ptr(),
                imported_tables: import_backing.vm_tables.as_mut_ptr(),
                imported_globals: import_backing.vm_globals.as_mut_ptr(),
                imported_funcs: import_backing.vm_functions.as_mut_ptr(),

                dynamic_sigindices: local_backing.dynamic_sigindices.as_ptr(),

                intrinsics: get_intrinsics_for_module(&module.info),

                stack_lower_bound: ::std::ptr::null_mut(),

                memory_base: mem_base,
                memory_bound: mem_bound,

                internals: &mut local_backing.internals.0,

                interrupt_signal_mem: get_interrupt_signal_mem(),
            },
            local_functions: local_backing.local_functions.as_ptr(),

            local_backing,
            import_backing,
            module,

            data: ptr::null_mut(),
            data_finalizer: None,
        }
    }

    #[doc(hidden)]
    pub unsafe fn new_with_data(
        local_backing: &mut LocalBacking,
        import_backing: &mut ImportBacking,
        module: &ModuleInner,
        data: *mut c_void,
        data_finalizer: fn(*mut c_void),
    ) -> Self {
        let (mem_base, mem_bound): (*mut u8, usize) =
            if module.info.memories.len() == 0 && module.info.imported_memories.len() == 0 {
                (::std::ptr::null_mut(), 0)
            } else {
                let mem = match MemoryIndex::new(0).local_or_import(&module.info) {
                    LocalOrImport::Local(index) => local_backing.vm_memories[index],
                    LocalOrImport::Import(index) => import_backing.vm_memories[index],
                };
                ((*mem).base, (*mem).bound)
            };
        Self {
            internal: InternalCtx {
                memories: local_backing.vm_memories.as_mut_ptr(),
                tables: local_backing.vm_tables.as_mut_ptr(),
                globals: local_backing.vm_globals.as_mut_ptr(),

                imported_memories: import_backing.vm_memories.as_mut_ptr(),
                imported_tables: import_backing.vm_tables.as_mut_ptr(),
                imported_globals: import_backing.vm_globals.as_mut_ptr(),
                imported_funcs: import_backing.vm_functions.as_mut_ptr(),

                dynamic_sigindices: local_backing.dynamic_sigindices.as_ptr(),

                intrinsics: get_intrinsics_for_module(&module.info),

                stack_lower_bound: ::std::ptr::null_mut(),

                memory_base: mem_base,
                memory_bound: mem_bound,

                internals: &mut local_backing.internals.0,

                interrupt_signal_mem: get_interrupt_signal_mem(),
            },
            local_functions: local_backing.local_functions.as_ptr(),

            local_backing,
            import_backing,
            module,

            data,
            data_finalizer: Some(data_finalizer),
        }
    }

    /// This exposes the specified memory of the WebAssembly instance
    /// as a immutable slice.
    ///
    /// WebAssembly will soon support multiple linear memories, so this
    /// forces the user to specify.
    ///
    /// # Usage:
    ///
    /// ```
    /// # use wasmer_runtime_core::{
    /// #     vm::Ctx,
    /// # };
    /// fn read_memory(ctx: &Ctx) -> u8 {
    ///     let first_memory = ctx.memory(0);
    ///     // Read the first byte of that linear memory.
    ///     first_memory.view()[0].get()
    /// }
    /// ```
    pub fn memory(&self, mem_index: u32) -> &Memory {
        let module = unsafe { &*self.module };
        let mem_index = MemoryIndex::new(mem_index as usize);
        match mem_index.local_or_import(&module.info) {
            LocalOrImport::Local(local_mem_index) => unsafe {
                let local_backing = &*self.local_backing;
                &local_backing.memories[local_mem_index]
            },
            LocalOrImport::Import(import_mem_index) => unsafe {
                let import_backing = &*self.import_backing;
                &import_backing.memories[import_mem_index]
            },
        }
    }

    /// Gives access to the emscripten symbol map, used for debugging
    pub unsafe fn borrow_symbol_map(&self) -> &Option<HashMap<u32, String>> {
        &(*self.module).info.em_symbol_map
    }

    /// Returns the number of dynamic sigindices.
    pub fn dynamic_sigindice_count(&self) -> usize {
        unsafe { (*self.local_backing).dynamic_sigindices.len() }
    }

    /// Returns the value of the specified internal field.
    pub fn get_internal(&self, field: &InternalField) -> u64 {
        unsafe { (*self.internal.internals)[field.index()] }
    }

    /// Writes the value to the specified internal field.
    pub fn set_internal(&mut self, field: &InternalField, value: u64) {
        unsafe {
            (*self.internal.internals)[field.index()] = value;
        }
    }

    /// Calls a host or Wasm function at the given table index
    pub fn call_with_table_index(
        &mut self,
        index: TableIndex,
        args: &[Value],
    ) -> CallResult<Vec<Value>> {
        let anyfunc_table =
            unsafe { &*((**self.internal.tables).table as *mut crate::table::AnyfuncTable) };
        let Anyfunc { func, ctx, sig_id } = anyfunc_table.backing[index.index()];

        let signature = SigRegistry.lookup_signature(unsafe { std::mem::transmute(sig_id.0) });
        let mut rets = vec![];

        let wasm = {
            let module = unsafe { &*self.module };
            let runnable = &module.runnable_module;

            let sig_index = SigRegistry.lookup_sig_index(signature.clone());
            runnable
                .get_trampoline(&module.info, sig_index)
                .expect("wasm trampoline")
        };

        call_func_with_index_inner(
            ctx,
            NonNull::new(func as *mut _).unwrap(),
            &signature,
            wasm,
            args,
            &mut rets,
        )?;

        Ok(rets)
    }
}

#[doc(hidden)]
impl Ctx {
    #[allow(clippy::erasing_op)] // TODO
    pub fn offset_memories() -> u8 {
        0 * (mem::size_of::<usize>() as u8)
    }

    pub fn offset_tables() -> u8 {
        1 * (mem::size_of::<usize>() as u8)
    }

    pub fn offset_globals() -> u8 {
        2 * (mem::size_of::<usize>() as u8)
    }

    pub fn offset_imported_memories() -> u8 {
        3 * (mem::size_of::<usize>() as u8)
    }

    pub fn offset_imported_tables() -> u8 {
        4 * (mem::size_of::<usize>() as u8)
    }

    pub fn offset_imported_globals() -> u8 {
        5 * (mem::size_of::<usize>() as u8)
    }

    pub fn offset_imported_funcs() -> u8 {
        6 * (mem::size_of::<usize>() as u8)
    }

    pub fn offset_signatures() -> u8 {
        7 * (mem::size_of::<usize>() as u8)
    }

    pub fn offset_intrinsics() -> u8 {
        8 * (mem::size_of::<usize>() as u8)
    }

    pub fn offset_stack_lower_bound() -> u8 {
        9 * (mem::size_of::<usize>() as u8)
    }

    pub fn offset_memory_base() -> u8 {
        10 * (mem::size_of::<usize>() as u8)
    }

    pub fn offset_memory_bound() -> u8 {
        11 * (mem::size_of::<usize>() as u8)
    }

    pub fn offset_internals() -> u8 {
        12 * (mem::size_of::<usize>() as u8)
    }

    pub fn offset_interrupt_signal_mem() -> u8 {
        13 * (mem::size_of::<usize>() as u8)
    }

    pub fn offset_local_functions() -> u8 {
        14 * (mem::size_of::<usize>() as u8)
    }
}

/// Represents a function pointer. It is mostly used in the
/// `typed_func` module within the `wrap` functions, to wrap imported
/// functions.
#[repr(transparent)]
pub struct Func(pub(self) *mut c_void);

/// Represents a function environment pointer, like a captured
/// environment of a closure. It is mostly used in the `typed_func`
/// module within the `wrap` functions, to wrap imported functions.
#[repr(transparent)]
pub struct FuncEnv(pub(self) *mut c_void);

/// Represents a function context. It is used by imported functions
/// only.
#[derive(Debug)]
#[repr(C)]
pub struct FuncCtx {
    /// The `Ctx` pointer.
    pub(crate) vmctx: NonNull<Ctx>,

    /// A pointer to the function environment. It is used by imported
    /// functions only to store the pointer to the real host function,
    /// whether it is a regular function, or a closure with or without
    /// a captured environment.
    pub(crate) func_env: Option<NonNull<FuncEnv>>,
}

impl FuncCtx {
    /// Offset to `vmctx`.
    pub fn offset_vmctx() -> u8 {
        0 * (mem::size_of::<usize>() as u8)
    }

    /// Offset to `func_env`.
    pub fn offset_func_env() -> u8 {
        1 * (mem::size_of::<usize>() as u8)
    }

    /// Size of a `FuncCtx`.
    pub fn size() -> u8 {
        mem::size_of::<Self>() as u8
    }
}

/// An imported function is a function pointer associated to a
/// function context.
#[derive(Debug, Clone)]
#[repr(C)]
pub struct ImportedFunc {
    /// Const pointer to `Func`.
    pub(crate) func: *const Func,

    /// Mutable non-null pointer to `FuncCtx`.
    pub(crate) func_ctx: NonNull<FuncCtx>,
}

// Manually implemented because ImportedFunc contains raw pointers
// directly; `Func` is marked Send (But `Ctx` actually isn't! (TODO:
// review this, shouldn't `Ctx` be Send?))
unsafe impl Send for ImportedFunc {}

impl ImportedFunc {
    /// Offset to func.
    #[allow(clippy::erasing_op)] // TODO
    pub fn offset_func() -> u8 {
        0 * (mem::size_of::<usize>() as u8)
    }

    /// Offset to func_ctx.
    pub fn offset_func_ctx() -> u8 {
        1 * (mem::size_of::<usize>() as u8)
    }

    /// Size of an `ImportedFunc`.
    pub fn size() -> u8 {
        mem::size_of::<Self>() as u8
    }
}

/// Definition of a table used by the VM. (obviously)
#[derive(Debug, Clone, Copy)]
#[repr(C)]
pub struct LocalTable {
    /// pointer to the elements in the table.
    pub base: *mut u8,
    /// Number of elements in the table (NOT necessarily the size of the table in bytes!).
    pub count: usize,
    /// The table that this represents. At the moment, this can only be `*mut AnyfuncTable`.
    pub table: *mut (),
}

// manually implemented because LocalTable contains raw pointers directly
unsafe impl Send for LocalTable {}

impl LocalTable {
    /// Offset to base.
    #[allow(clippy::erasing_op)] // TODO
    pub fn offset_base() -> u8 {
        0 * (mem::size_of::<usize>() as u8)
    }

    /// Offset count.
    pub fn offset_count() -> u8 {
        1 * (mem::size_of::<usize>() as u8)
    }

    /// Size of a `LocalTable`.
    pub fn size() -> u8 {
        mem::size_of::<Self>() as u8
    }
}

/// Definition of a memory used by the VM.
#[derive(Debug, Clone, Copy)]
#[repr(C)]
pub struct LocalMemory {
    /// Pointer to the bottom of this linear memory.
    pub base: *mut u8,
    /// Current size of this linear memory in bytes.
    pub bound: usize,
    /// The actual memory that this represents.
    /// This is either `*mut DynamicMemory`, `*mut StaticMemory`,
    /// or `*mut SharedStaticMemory`.
    pub memory: *mut (),
}

// manually implemented because LocalMemory contains raw pointers
unsafe impl Send for LocalMemory {}

impl LocalMemory {
    /// Offset base.
    #[allow(clippy::erasing_op)] // TODO
    pub fn offset_base() -> u8 {
        0 * (mem::size_of::<usize>() as u8)
    }

    /// Offset bound.
    pub fn offset_bound() -> u8 {
        1 * (mem::size_of::<usize>() as u8)
    }

    /// Size of a `LocalMemory`.
    pub fn size() -> u8 {
        mem::size_of::<Self>() as u8
    }
}

/// Definition of a global used by the VM.
#[derive(Debug, Clone, Copy)]
#[repr(C)]
pub struct LocalGlobal {
    /// Data.
    pub data: u128,
}

impl LocalGlobal {
    /// Offset data.
    #[allow(clippy::erasing_op)] // TODO
    pub fn offset_data() -> u8 {
        0 * (mem::size_of::<usize>() as u8)
    }

    /// A null `LocalGlobal`.
    pub fn null() -> Self {
        Self { data: 0 }
    }

    /// Size of a `LocalGlobal`.
    pub fn size() -> u8 {
        mem::size_of::<Self>() as u8
    }
}

/// Identifier for a function signature.
#[derive(Debug, Clone, Copy)]
#[repr(transparent)]
pub struct SigId(pub u32);

/// Caller-checked anyfunc
#[derive(Debug, Clone, Copy)]
#[repr(C)]
pub struct Anyfunc {
    /// Const pointer to `Func`.
    pub func: *const Func,
    /// Mutable pointer to `Ctx`.
    pub ctx: *mut Ctx,
    /// Sig id of this function
    pub sig_id: SigId,
}

// manually implemented because Anyfunc contains raw pointers directly
unsafe impl Send for Anyfunc {}

impl Anyfunc {
    /// A null `Anyfunc` value.
    pub fn null() -> Self {
        Self {
            func: ptr::null(),
            ctx: ptr::null_mut(),
            sig_id: SigId(u32::max_value()),
        }
    }

    /// The offset for this func.
    #[allow(clippy::erasing_op)] // TODO
    pub fn offset_func() -> u8 {
        0 * (mem::size_of::<usize>() as u8)
    }

    /// The offset of the vmctx.
    pub fn offset_vmctx() -> u8 {
        1 * (mem::size_of::<usize>() as u8)
    }

    /// The offset of the sig id.
    pub fn offset_sig_id() -> u8 {
        2 * (mem::size_of::<usize>() as u8)
    }

    /// The size of `Anyfunc`.
    pub fn size() -> u8 {
        mem::size_of::<Self>() as u8
    }
}

#[cfg(test)]
mod vm_offset_tests {
    use super::{
        Anyfunc, Ctx, FuncCtx, ImportedFunc, InternalCtx, LocalGlobal, LocalMemory, LocalTable,
    };

    // Inspired by https://internals.rust-lang.org/t/discussion-on-offset-of/7440/2.
    macro_rules! offset_of {
        ($struct:path, $field:ident) => {{
            fn offset() -> usize {
                use std::mem;

                let structure = mem::MaybeUninit::<$struct>::uninit();

                let &$struct {
                    $field: ref field, ..
                } = unsafe { &*structure.as_ptr() };

                let offset =
                    (field as *const _ as usize).wrapping_sub(&structure as *const _ as usize);

                assert!((0..=mem::size_of_val(&structure)).contains(&offset));

                offset
            }

            offset()
        }};
    }

    #[test]
    fn offset_of() {
        use std::{mem, ptr::NonNull};

        struct S0;

        #[repr(C)]
        struct S1 {
            f1: u8,
            f2: u16,
            f3: u32,
            f4: u64,
            f5: u128,
            f6: f32,
            f7: f64,
            f8: NonNull<S0>,
            f9: Option<NonNull<S0>>,
            f10: *mut S0,
            z: u8,
        }

        assert_eq!(offset_of!(S1, f1), 0);
        assert_eq!(offset_of!(S1, f2), 2);
        assert_eq!(offset_of!(S1, f3), 4);
        assert_eq!(offset_of!(S1, f4), 8);
        assert_eq!(offset_of!(S1, f5), 16);
        assert_eq!(offset_of!(S1, f6), 32);
        assert_eq!(offset_of!(S1, f7), 40);
        assert_eq!(offset_of!(S1, f8), 40 + mem::size_of::<usize>());
        assert_eq!(offset_of!(S1, f9), 48 + mem::size_of::<usize>());
        assert_eq!(offset_of!(S1, f10), 56 + mem::size_of::<usize>());
        assert_eq!(offset_of!(S1, z), 64 + mem::size_of::<usize>());
    }

    #[test]
    fn vmctx() {
        assert_eq!(0usize, offset_of!(Ctx, internal));

        assert_eq!(
            Ctx::offset_memories() as usize,
            offset_of!(InternalCtx, memories),
        );

        assert_eq!(
            Ctx::offset_tables() as usize,
            offset_of!(InternalCtx, tables),
        );

        assert_eq!(
            Ctx::offset_globals() as usize,
            offset_of!(InternalCtx, globals),
        );

        assert_eq!(
            Ctx::offset_imported_memories() as usize,
            offset_of!(InternalCtx, imported_memories),
        );

        assert_eq!(
            Ctx::offset_imported_tables() as usize,
            offset_of!(InternalCtx, imported_tables),
        );

        assert_eq!(
            Ctx::offset_imported_globals() as usize,
            offset_of!(InternalCtx, imported_globals),
        );

        assert_eq!(
            Ctx::offset_imported_funcs() as usize,
            offset_of!(InternalCtx, imported_funcs),
        );

        assert_eq!(
            Ctx::offset_intrinsics() as usize,
            offset_of!(InternalCtx, intrinsics),
        );

        assert_eq!(
            Ctx::offset_stack_lower_bound() as usize,
            offset_of!(InternalCtx, stack_lower_bound),
        );

        assert_eq!(
            Ctx::offset_memory_base() as usize,
            offset_of!(InternalCtx, memory_base),
        );

        assert_eq!(
            Ctx::offset_memory_bound() as usize,
            offset_of!(InternalCtx, memory_bound),
        );

        assert_eq!(
            Ctx::offset_internals() as usize,
            offset_of!(InternalCtx, internals),
        );

        assert_eq!(
            Ctx::offset_interrupt_signal_mem() as usize,
            offset_of!(InternalCtx, interrupt_signal_mem),
        );

        assert_eq!(
            Ctx::offset_local_functions() as usize,
            offset_of!(Ctx, local_functions),
        );
    }

    #[test]
    fn func_ctx() {
        assert_eq!(FuncCtx::offset_vmctx() as usize, 0,);

        assert_eq!(FuncCtx::offset_func_env() as usize, 8,);
    }

    #[test]
    fn imported_func() {
<<<<<<< HEAD
        assert_eq!(
            ImportedFunc::offset_func() as usize,
            offset_of!(ImportedFunc, func),
        );

        assert_eq!(
            ImportedFunc::offset_vmctx() as usize,
            offset_of!(ImportedFunc, vmctx),
        );
=======
        assert_eq!(ImportedFunc::offset_func() as usize, 0);

        assert_eq!(ImportedFunc::offset_func_ctx() as usize, 8);
>>>>>>> d64d070c
    }

    #[test]
    fn local_table() {
        assert_eq!(
            LocalTable::offset_base() as usize,
            offset_of!(LocalTable, base),
        );

        assert_eq!(
            LocalTable::offset_count() as usize,
            offset_of!(LocalTable, count),
        );
    }

    #[test]
    fn local_memory() {
        assert_eq!(
            LocalMemory::offset_base() as usize,
            offset_of!(LocalMemory, base),
        );

        assert_eq!(
            LocalMemory::offset_bound() as usize,
            offset_of!(LocalMemory, bound),
        );
    }

    #[test]
    fn local_global() {
        assert_eq!(
            LocalGlobal::offset_data() as usize,
            offset_of!(LocalGlobal, data),
        );
    }

    #[test]
    fn cc_anyfunc() {
        assert_eq!(Anyfunc::offset_func() as usize, offset_of!(Anyfunc, func),);

        assert_eq!(Anyfunc::offset_vmctx() as usize, offset_of!(Anyfunc, ctx),);

        assert_eq!(
            Anyfunc::offset_sig_id() as usize,
            offset_of!(Anyfunc, sig_id),
        );
    }
}

#[cfg(test)]
mod vm_ctx_tests {
    use super::{Ctx, ImportBacking, LocalBacking};
    use crate::module::{ModuleInfo, ModuleInner, StringTable};
    use crate::structures::Map;
    use std::ffi::c_void;

    struct TestData {
        x: u32,
        y: bool,
        str: String,
        finalizer: Box<dyn FnMut()>,
    }

    impl Drop for TestData {
        fn drop(&mut self) {
            (*self.finalizer)();
        }
    }

    fn test_data_finalizer(data: *mut c_void) {
        let test_data: &mut TestData = unsafe { &mut *(data as *mut TestData) };

        assert_eq!(10, test_data.x);
        assert_eq!(true, test_data.y);
        assert_eq!("Test".to_string(), test_data.str,);

        println!("hello from finalizer");

        drop(test_data);
    }

    #[test]
    fn test_callback_on_drop() {
        let mut data = TestData {
            x: 10,
            y: true,
            str: "Test".to_string(),
            finalizer: Box::new(move || {}),
        };

        let mut local_backing = LocalBacking {
            memories: Map::new().into_boxed_map(),
            tables: Map::new().into_boxed_map(),
            globals: Map::new().into_boxed_map(),

            vm_memories: Map::new().into_boxed_map(),
            vm_tables: Map::new().into_boxed_map(),
            vm_globals: Map::new().into_boxed_map(),

            dynamic_sigindices: Map::new().into_boxed_map(),
            local_functions: Map::new().into_boxed_map(),

            internals: crate::backing::Internals([0; crate::backing::INTERNALS_SIZE]),
        };

        let mut import_backing = ImportBacking {
            memories: Map::new().into_boxed_map(),
            tables: Map::new().into_boxed_map(),
            globals: Map::new().into_boxed_map(),

            vm_functions: Map::new().into_boxed_map(),
            vm_memories: Map::new().into_boxed_map(),
            vm_tables: Map::new().into_boxed_map(),
            vm_globals: Map::new().into_boxed_map(),
        };

        let module = generate_module();
        let data_ptr = &mut data as *mut _ as *mut c_void;
        let ctx = unsafe {
            Ctx::new_with_data(
                &mut local_backing,
                &mut import_backing,
                &module,
                data_ptr,
                test_data_finalizer,
            )
        };

        let ctx_test_data = cast_test_data(ctx.data);
        assert_eq!(10, ctx_test_data.x);
        assert_eq!(true, ctx_test_data.y);
        assert_eq!("Test".to_string(), ctx_test_data.str);

        drop(ctx);
    }

    fn cast_test_data(data: *mut c_void) -> &'static mut TestData {
        let test_data: &mut TestData = unsafe { &mut *(data as *mut TestData) };
        test_data
    }

    fn generate_module() -> ModuleInner {
        use super::Func;
        use crate::backend::{sys::Memory, Backend, CacheGen, RunnableModule};
        use crate::cache::Error as CacheError;
        use crate::typed_func::Wasm;
        use crate::types::{LocalFuncIndex, SigIndex};
        use indexmap::IndexMap;
        use std::any::Any;
        use std::collections::HashMap;
        use std::ptr::NonNull;
        struct Placeholder;
        impl RunnableModule for Placeholder {
            fn get_func(
                &self,
                _module: &ModuleInfo,
                _local_func_index: LocalFuncIndex,
            ) -> Option<NonNull<Func>> {
                None
            }

            fn get_trampoline(&self, _module: &ModuleInfo, _sig_index: SigIndex) -> Option<Wasm> {
                unimplemented!("generate_module::get_trampoline")
            }
            unsafe fn do_early_trap(&self, _: Box<dyn Any>) -> ! {
                unimplemented!("generate_module::do_early_trap")
            }
        }
        impl CacheGen for Placeholder {
            fn generate_cache(&self) -> Result<(Box<[u8]>, Memory), CacheError> {
                unimplemented!("generate_module::generate_cache")
            }
        }

        ModuleInner {
            runnable_module: Box::new(Placeholder),
            cache_gen: Box::new(Placeholder),
            info: ModuleInfo {
                memories: Map::new(),
                globals: Map::new(),
                tables: Map::new(),

                // These are strictly imported and the typesystem ensures that.
                imported_functions: Map::new(),
                imported_memories: Map::new(),
                imported_tables: Map::new(),
                imported_globals: Map::new(),

                exports: IndexMap::new(),

                data_initializers: Vec::new(),
                elem_initializers: Vec::new(),

                start_func: None,

                func_assoc: Map::new(),
                signatures: Map::new(),
                backend: Backend::Cranelift,

                namespace_table: StringTable::new(),
                name_table: StringTable::new(),

                em_symbol_map: None,

                custom_sections: HashMap::new(),
            },
        }
    }
}<|MERGE_RESOLUTION|>--- conflicted
+++ resolved
@@ -896,21 +896,15 @@
 
     #[test]
     fn imported_func() {
-<<<<<<< HEAD
         assert_eq!(
             ImportedFunc::offset_func() as usize,
             offset_of!(ImportedFunc, func),
         );
 
         assert_eq!(
-            ImportedFunc::offset_vmctx() as usize,
-            offset_of!(ImportedFunc, vmctx),
-        );
-=======
-        assert_eq!(ImportedFunc::offset_func() as usize, 0);
-
-        assert_eq!(ImportedFunc::offset_func_ctx() as usize, 8);
->>>>>>> d64d070c
+            ImportedFunc::offset_func_ctx() as usize,
+            offset_of!(ImportedFunc, func_ctx),
+        );
     }
 
     #[test]
