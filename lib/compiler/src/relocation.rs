--- conflicted
+++ resolved
@@ -121,13 +121,8 @@
                     .checked_add(reloc_addend as u32)
                     .unwrap();
                 (reloc_address, reloc_delta_u32 as u64)
-<<<<<<< HEAD
             },
             RelocationKind::X86CallPCRel4 | RelocationKind::X86CallPLTRel4 => {
-=======
-            }
-            RelocationKind::X86CallPCRel4 => {
->>>>>>> efc0ce87
                 let reloc_address = start + self.offset as usize;
                 let reloc_addend = self.addend as isize;
                 let reloc_delta_u32 = (target_func_address as u32)
