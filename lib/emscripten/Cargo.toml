[package]
name = "wasmer-emscripten"
version = "1.0.0"
description = "Wasmer runtime emscripten implementation library"
license = "MIT"
authors = ["The Wasmer Engineering Team <engineering@wasmer.io>"]
repository = "https://github.com/wasmerio/wasmer"
keywords = ["wasm", "webassembly", "ABI", "emscripten", "posix"]
categories = ["wasm"]
edition = "2018"

[dependencies]
byteorder = "1.3"
lazy_static = "1.4"
libc = "0.2.60"
log = "0.4"
time = "0.1"
<<<<<<< HEAD
wasmer = { path = "../api", version = "0.16.2" }
=======
wasmer-runtime-core = { path = "../runtime-core", version = "1.0.0" }
>>>>>>> afc7e0f0

[target.'cfg(windows)'.dependencies]
getrandom = "0.1"<|MERGE_RESOLUTION|>--- conflicted
+++ resolved
@@ -15,11 +15,8 @@
 libc = "0.2.60"
 log = "0.4"
 time = "0.1"
-<<<<<<< HEAD
-wasmer = { path = "../api", version = "0.16.2" }
-=======
+wasmer = { path = "../api", version = "1.0.0" }
 wasmer-runtime-core = { path = "../runtime-core", version = "1.0.0" }
->>>>>>> afc7e0f0
 
 [target.'cfg(windows)'.dependencies]
 getrandom = "0.1"